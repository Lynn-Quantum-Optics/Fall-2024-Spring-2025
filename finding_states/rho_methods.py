import numpy as np
from scipy.optimize import minimize, approx_fprime
from uncertainties import unumpy as unp
import states_and_gates as states
import operations as op

<<<<<<< HEAD
def rotate(W):
    M = W @ W

    # NOTE: np.kron does tensor product

    return M

def get_nom(params, expec_vals, func):
            '''For use in error propagation; returns the nominal value of the function'''
            w = func(params, expec_vals)
            return unp.nominal_values(w)

# Witness scipy minimization functions
def min_W(x0, expt, bounds, counts, W):
    '''
    Returns a scipy object that has the function that gets minimized
    and the params used to minimize
    '''
    if expt:
        arr = get_nom
        args = (counts, W)
    else:
        arr = W
        args = (counts,)
    return minimize(arr, x0=x0, args=args, bounds=bounds)

def min_W_val(x0, expt, bounds, counts, W):
            # returns minimum expectation value of W
            return min_W(x0, expt, bounds, counts, W).fun
def min_W_params(x0, expt, bounds, counts, W):
            # returns the parameters that got minimized
            return min_W(x0, expt, bounds, counts, W).x

=======
>>>>>>> bae591fc
class InitGuess:
    """
    An object class that handles initial guesses and automatically
    uses scipy to minimize them

    Params:
        num_params: the number of params to minimize (theta, alpha, beta)
        expt: whether the input is experimental data
        counts: given if we want to just use raw counts, or calculate experimental rho
        W: the witness to be minimized

    Attributes:
        self.bounds: an array that holds the bounds for each randomized position component
        self.x0: an array that stores the initial position/conditions of the guess
        self.w_min_val: the minimum expectation value of W for this guess
        self.w_min_params: the parameters we used to get that minimized W expectation value
    """
    def __init__(self, num_params, expt, counts, W):
        if num_params == 1:
            self.bounds = [(0, np.pi)]
            self.x0 = [np.random.rand()*np.pi]
        elif num_params == 3:
            self.bounds = [(0, np.pi/2),(0, np.pi*2), (0, np.pi*2)]
            self.x0= [np.random.rand()*np.pi/2, np.random.rand()*2*np.pi, np.random.rand()*2*np.pi]
        else: 
            self.bounds = [(0, np.pi/2),(0, np.pi*2)]
            self.x0 = [np.random.rand()*np.pi/2, np.random.rand()*2*np.pi]
        # using scipy minimization
        self.w_min_val = min_W_val(self.x0, expt, self.bounds, counts, W)
        self.w_min_params = min_W_params(self.x0, expt, self.bounds, counts, W)

    # "magic methods" help us compare instances of a class
    def __eq__(self, other):
        return self.w_val == other.w_val
    def __ne__(self, other):
        return self.w_val != other.w_val
    def __lt__(self, other):
        return self.w_val < other.w_val
    def __le__(self, other):
        return self.w_val <= other.w_val
    def __gt__(self, other):
        return self.w_val > other.w_val
    def __ge__(self, other):
        return self.w_val >= other.w_val
    
# TODO: Look into sklearn SGDRegressor or tensorflow
def gradient_descent(guess, num_params, expt, counts, W, zeta=0.7, num_reps = 50):
    """
    Does gradient descent optimization on a given minimized guess

    Params:
        guess: an InitGuess object that has already been minimized with scipy
        params_arr: generates a new random guess based on how many params the W has
        bounds: ensures min_W_val is called with the right bounds based on number of params for W
        zeta: learning rate 
        num_reps: int, number of times to run the optimization
    Returns:
        an InitGuess object that represents the optimized W
    """
    x0 = guess.x0
    w_min_val = guess.w_min_val
    w_min_params = guess.w_min_params
    bounds = guess.bounds
    isi = 0 # index since last improvement
    for _ in range(num_reps): # repeat 10 times and take the minimum
        if isi == num_reps//2: # if isi hasn't improved in a while, reset to random initial guess
            new_guess = InitGuess(num_params, expt, counts, W)
            x0 = new_guess.x0
        else:
            grad = approx_fprime(guess.x0, min_W_val, 1e-6)
            if np.all(grad < 1e-5*np.ones(len(grad))):
                break
            else:
                x0 = x0 - zeta*grad

        w_val = min_W_val(x0, expt, bounds, counts, W)
        w_params = min_W_params(x0, expt, bounds, counts, W)
                        
        if w_val < w_min_val:
            w_min_val = w_val
            w_min_params = w_params
            isi=0
        else:
            isi+=1
    
    # update attributes of the guess based on minimization
    guess.x0 = x0
    guess.w_min_val = w_min_val
    guess.w_min_params = w_min_params
    return guess

def optimize_Ws(all_W, expt, counts, return_params):
    W_expec_vals = []
    min_params = []

    # break into three groups based on the number of params to optimize
    for i, W in enumerate(all_W):
        if i <= 5: # These Ws only have theta, so just optimize theta
            num_params = 1
            # Try three different starting conditions (initial guesses)
            # Guesses are automatically minimized using scipy
            x0 = InitGuess(num_params, expt, counts, W)
            x1 = InitGuess(num_params, expt, counts, W)
            x2 = InitGuess(num_params, expt, counts, W)
            
            # The best guess out of these has the smallest minimized starting condition
            best_guess = min(x0, x1, x2)

            # Use best initial guess in Gradient descent to minimze Ws further
            minimized_W = gradient_descent(best_guess, num_params, expt, counts, W)
        
        # These witnesses have three parameters to be minimized (theta, alpha, and beta)
        elif i==8 or i==11 or i==14:
            num_params = 3
            # Two different starting conditions (init. guesses)
            # Process is the same as the one before (just with different parameters)
            x0 = InitGuess(num_params, expt, counts, W)
            x1 = InitGuess(num_params, expt, counts, W)

            best_guess = min(x0, x1)
            minimized_W = gradient_descent(best_guess, num_params, expt, counts, W)
            
        # The rest of the witnesses have 2 parameters to minimize (theta and alpha)
        else:
            num_params = 2   
            # Two init. guesses
            x0 = InitGuess(num_params, expt, counts, W)
            x1 = InitGuess(num_params, expt, counts, W)

            best_guess = min(x0, x1)
            minimized_W = gradient_descent(best_guess, num_params, expt, counts, W)

        if expt: # automatically calculate uncertainty
            # TODO: what/where is def W()?
            W_expec_vals.append(W(minimized_W.w_min_params, counts))
        if return_params:
            min_params.append(minimized_W.w_min_params)
        else:
            W_expec_vals.append(minimized_W.w_min_val)
        return W_expec_vals

def compute_witnesses(rho, counts = None, expt = False, verbose = True, do_counts = False, 
                      expt_purity = None, model=None, optimize = True, gd=True, ads_test=False, return_all=False, 
                      return_params=False):
    ''' Computes the minimum of the 6 Ws and the minimum of the 3 triples of the 9 W's. 
        Params:
            rho: the density matrix
            counts: raw np array of photon counts and uncertainties
            -------expt: bool, whether to compute the Ws assuming input is experimental data
            verbose: Whether to return which W/W' are minimal.
            do_stokes: bool, whether to compute stokes parameters
            -------do_counts: use the raw definition in terms of counts 
            expt_purity: the experimental purity of the state, which defines the noise level: 1 - purity.
            ?model: which model to correct for noise; see det_noise in process_expt.py for more info
            model_path: path to noise model csvs.

            # rewrite
            optimize: bool, whether to optimize the Ws or to just check bounds
            gd: bool, whether to use gradient descent or brute random search

            ?ads_test: bool, whether to return w2 expec and sin (theta) for the amplitude damped states
            return_all: bool, whether to return all the Ws or just the min of the 6 and the min of the 3 triples
            return_params: bool, whether to return the params that give the min of the 6 and the min of the 3 triples
    '''
    # check if experimental data
    if expt and counts is not None:
        do_counts = True
    # if wanting to account for experimental purity, add noise to the density matrix for adjusted theoretical purity calculation

    # With experimental data
    if do_counts:
        counts = np.reshape(counts, (36,1))
        def get_W1(params, counts):
            a, b = np.cos(params), np.sin(params)
            # each element in counts is of form: count +/ uncertainty
            HH, HV, HD, HA, HR, HL, VH, VV, VD, VA, VR, VL, DH, DV, DD, DA, DR, DL, AH, AV, AD, AA, AR, AL, RH, RV, RD, RA, RR, RL, LH, LV, LD, LA, LR, LL  = counts
            return np.real(0.25*(1 + ((HH - HV - VH + VV) / (HH + HV + VH + VV)) + (a**2 - b**2)*((DD - DA - AD + AA) / (DD + DA + AD + AA)) + (a**2 - b**2)*((RR - RL - LR + LL) / (RR + RL + LR + LL)) + 2*a*b*(((HH + HV - VH - VV) / (HH + HV + VH + VV)) + ((HH - HV + VH - VV) / (HH + HV + VH + VV)))))
        def get_W2(params, counts):
            a, b = np.cos(params), np.sin(params)
            HH, HV, HD, HA, HR, HL, VH, VV, VD, VA, VR, VL, DH, DV, DD, DA, DR, DL, AH, AV, AD, AA, AR, AL, RH, RV, RD, RA, RR, RL, LH, LV, LD, LA, LR, LL  = counts
            return np.real(0.25*(1 - ((HH - HV - VH + VV) / (HH + HV + VH + VV)) + (a**2 - b**2)*((DD - DA - AD + AA) / (DD + DA + AD + AA)) - (a**2 - b**2)*((RR - RL - LR + LL) / (RR + RL + LR + LL)) + 2*a*b*(((HH + HV - VH - VV) / (HH + HV + VH + VV)) - ((HH - HV + VH - VV) / (HH + HV + VH + VV)))))
        def get_W3(params, counts):
            a, b = np.cos(params), np.sin(params)
            HH, HV, HD, HA, HR, HL, VH, VV, VD, VA, VR, VL, DH, DV, DD, DA, DR, DL, AH, AV, AD, AA, AR, AL, RH, RV, RD, RA, RR, RL, LH, LV, LD, LA, LR, LL  = counts
            return np.real(0.25*(1 + ((DD - DA - AD + AA) / (DD + DA + AD + AA)) + (a**2 - b**2)*((HH - HV - VH + VV) / (HH + HV + VH + VV)) + (a**2 - b**2)*((RR - RL - LR + LL) / (RR + RL + LR + LL)) + 2*a*b*(((DD + DA - AD - AA) / (DD + DA + AD + AA)) + ((DD - DA + AD - AA) / (DD + DA + AD + AA)))))
        def get_W4(params, counts):
            a, b = np.cos(params), np.sin(params)
            HH, HV, HD, HA, HR, HL, VH, VV, VD, VA, VR, VL, DH, DV, DD, DA, DR, DL, AH, AV, AD, AA, AR, AL, RH, RV, RD, RA, RR, RL, LH, LV, LD, LA, LR, LL  = counts
            return np.real(0.25*(1 - ((DD - DA - AD + AA) / (DD + DA + AD + AA)) + (a**2 - b**2)*((HH - HV - VH + VV) / (HH + HV + VH + VV)) - (a**2 - b**2)*((RR - RL - LR + LL) / (RR + RL + LR + LL)) - 2*a*b*(((DD + DA - AD - AA) / (DD + DA + AD + AA)) - ((DD - DA + AD - AA) / (DD + DA + AD + AA)))))
        def get_W5(params, counts):
            a, b = np.cos(params), np.sin(params)
            HH, HV, HD, HA, HR, HL, VH, VV, VD, VA, VR, VL, DH, DV, DD, DA, DR, DL, AH, AV, AD, AA, AR, AL, RH, RV, RD, RA, RR, RL, LH, LV, LD, LA, LR, LL  = counts
            return np.real(0.25*(1 + ((RR - RL - LR + LL) / (RR + RL + LR + LL)) + (a**2 - b**2)*((HH - HV - VH + VV) / (HH + HV + VH + VV)) + (a**2 - b**2)*((DD - DA - AD + AA) / (DD + DA + AD + AA)) - 2*a*b*(((RR - LR + RL - LL) / (RR + LR + RL + LL)) + ((RR + LR - RL - LL) / (RR + LR + RL + LL)))))
        def get_W6(params, counts):
            a, b = np.cos(params), np.sin(params)
            HH, HV, HD, HA, HR, HL, VH, VV, VD, VA, VR, VL, DH, DV, DD, DA, DR, DL, AH, AV, AD, AA, AR, AL, RH, RV, RD, RA, RR, RL, LH, LV, LD, LA, LR, LL  = counts
            return np.real(0.25*(1 - ((RR - RL - LR + LL) / (RR + RL + LR + LL)) + (a**2 - b**2)*((HH - HV - VH + VV) / (HH + HV + VH + VV)) - (a**2 - b**2)*((DD - DA - AD + AA) / (DD + DA + AD + AA)) + 2*a*b*(((RR - LR + RL - LL) / (RR + LR + RL + LL)) - ((RR + LR - RL - LL) / (RR + LR + RL + LL)))))
        
        ## W' from summer 2022 ##
        def get_Wp1(params, counts):
            theta, alpha = params[0], params[1]
            HH, HV, HD, HA, HR, HL, VH, VV, VD, VA, VR, VL, DH, DV, DD, DA, DR, DL, AH, AV, AD, AA, AR, AL, RH, RV, RD, RA, RR, RL, LH, LV, LD, LA, LR, LL  = counts
            return np.real(.25*(1 + ((HH - HV - VH + VV) / (HH + HV + VH + VV)) + np.cos(2*theta)*(((DD - DA - AD + AA) / (DD + DA + AD + AA))+((RR - RL - LR + LL) / (RR + RL + LR + LL)))+np.sin(2*theta)*np.cos(alpha)*(((HH + HV - VH - VV) / (HH + HV + VH + VV)) + ((HH - HV + VH - VV) / (HH + HV + VH + VV))) + np.sin(2*theta)*np.sin(alpha)*(((DR - DL - AR + AL) / (DR + DL + AR + AL)) - ((RD - RA - LD + LA) / (RD + RA + LD + LA)))))
        def get_Wp2(params, counts):
            theta, alpha = params[0], params[1]
            HH, HV, HD, HA, HR, HL, VH, VV, VD, VA, VR, VL, DH, DV, DD, DA, DR, DL, AH, AV, AD, AA, AR, AL, RH, RV, RD, RA, RR, RL, LH, LV, LD, LA, LR, LL  = counts
            return np.real(.25*(1 - ((HH - HV - VH + VV) / (HH + HV + VH + VV)) + np.cos(2*theta)*(((DD - DA - AD + AA) / (DD + DA + AD + AA))-((RR - RL - LR + LL) / (RR + RL + LR + LL)))+np.sin(2*theta)*np.cos(alpha)*(((HH + HV - VH - VV) / (HH + HV + VH + VV)) - ((HH - HV + VH - VV) / (HH + HV + VH + VV))) - np.sin(2*theta)*np.sin(alpha)*(((DR - DL - AR + AL) / (DR + DL + AR + AL)) + ((RD - RA - LD + LA) / (RD + RA + LD + LA)))))
        def get_Wp3(params, counts):
            theta, alpha, beta = params[0], params[1], params[2]
            HH, HV, HD, HA, HR, HL, VH, VV, VD, VA, VR, VL, DH, DV, DD, DA, DR, DL, AH, AV, AD, AA, AR, AL, RH, RV, RD, RA, RR, RL, LH, LV, LD, LA, LR, LL  = counts
            return np.real(.25 * (np.cos(theta)**2*(1 + ((HH - HV - VH + VV) / (HH + HV + VH + VV))) + np.sin(theta)**2*(1 - ((HH - HV - VH + VV) / (HH + HV + VH + VV))) + np.cos(theta)**2*np.cos(beta)*(((DD - DA - AD + AA) / (DD + DA + AD + AA)) + ((RR - RL - LR + LL) / (RR + RL + LR + LL))) + np.sin(theta)**2*np.cos(2*alpha - beta)*(((DD - DA - AD + AA) / (DD + DA + AD + AA)) - ((RR - RL - LR + LL) / (RR + RL + LR + LL))) + np.sin(2*theta)*np.cos(alpha)*((DD + DA - AD - AA) / (DD + DA + AD + AA)) + np.sin(2*theta)*np.cos(alpha - beta)*((DD - DA + AD - AA) / (DD + DA + AD + AA)) + np.sin(2*theta)*np.sin(alpha)*((RR - LR + RL - LL) / (RR + LR + RL + LL)) + np.sin(2*theta)*np.sin(alpha - beta)*((RR + LR - RL - LL) / (RR + LR + RL + LL))+np.cos(theta)**2*np.sin(beta)*(((RD - RA - LD + LA) / (RD + RA + LD + LA)) - ((DR - DL - AR + AL) / (DR + DL + AR + AL))) + np.sin(theta)**2*np.sin(2*alpha - beta)*(((RD - RA - LD + LA) / (RD + RA + LD + LA)) + ((DR - DL - AR + AL) / (DR + DL + AR + AL)))))
        def get_Wp4(params, counts):
            theta, alpha = params[0], params[1]
            HH, HV, HD, HA, HR, HL, VH, VV, VD, VA, VR, VL, DH, DV, DD, DA, DR, DL, AH, AV, AD, AA, AR, AL, RH, RV, RD, RA, RR, RL, LH, LV, LD, LA, LR, LL  = counts
            return np.real(.25*(1+((DD - DA - AD + AA) / (DD + DA + AD + AA))+np.cos(2*theta)*(((HH - HV - VH + VV) / (HH + HV + VH + VV)) + ((RR - RL - LR + LL) / (RR + RL + LR + LL))) + np.sin(2*theta)*np.cos(alpha)*(((DD - DA + AD - AA) / (DD + DA + AD + AA)) + ((DD + DA - AD - AA) / (DD + DA + AD + AA))) + np.sin(2*theta)*np.sin(alpha)*(((RH - RV - LH + LV) / (RH + RV + LH + LV)) - ((HR - HL - VR + VL) / (HR + HL + VR + VL)))))
        def get_Wp5(params, counts):
            theta, alpha = params[0], params[1]
            HH, HV, HD, HA, HR, HL, VH, VV, VD, VA, VR, VL, DH, DV, DD, DA, DR, DL, AH, AV, AD, AA, AR, AL, RH, RV, RD, RA, RR, RL, LH, LV, LD, LA, LR, LL  = counts
            return np.real(.25*(1-((DD - DA - AD + AA) / (DD + DA + AD + AA))+np.cos(2*theta)*(((HH - HV - VH + VV) / (HH + HV + VH + VV)) - ((RR - RL - LR + LL) / (RR + RL + LR + LL))) + np.sin(2*theta)*np.cos(alpha)*(((DD - DA + AD - AA) / (DD + DA + AD + AA)) - ((DD + DA - AD - AA) / (DD + DA + AD + AA))) - np.sin(2*theta)*np.sin(alpha)*(((RH - RV - LH + LV) / (RH + RV + LH + LV)) - ((HR - HL - VR + VL) / (HR + HL + VR + VL)))))
        def get_Wp6(params, counts):
            theta, alpha, beta = params[0], params[1], params[2]
            HH, HV, HD, HA, HR, HL, VH, VV, VD, VA, VR, VL, DH, DV, DD, DA, DR, DL, AH, AV, AD, AA, AR, AL, RH, RV, RD, RA, RR, RL, LH, LV, LD, LA, LR, LL  = counts
            return np.real(.25*(np.cos(theta)**2*np.cos(alpha)**2*(1 + ((HH - HV - VH + VV) / (HH + HV + VH + VV)) + ((HH + HV - VH - VV) / (HH + HV + VH + VV)) + ((HH - HV + VH - VV) / (HH + HV + VH + VV))) + np.cos(theta)**2*np.sin(alpha)**2*(1 - ((HH - HV - VH + VV) / (HH + HV + VH + VV)) + ((HH + HV - VH - VV) / (HH + HV + VH + VV)) - ((HH - HV + VH - VV) / (HH + HV + VH + VV))) + np.sin(theta)**2*np.cos(beta)**2*(1 + ((HH - HV - VH + VV) / (HH + HV + VH + VV)) - ((HH + HV - VH - VV) / (HH + HV + VH + VV)) - ((HH - HV + VH - VV) / (HH + HV + VH + VV))) + np.sin(theta)**2*np.sin(beta)**2*(1 - ((HH - HV - VH + VV) / (HH + HV + VH + VV)) - ((HH + HV - VH - VV) / (HH + HV + VH + VV)) + ((HH - HV + VH - VV) / (HH + HV + VH + VV))) + np.sin(2*theta)*np.cos(alpha)*np.cos(beta)*(((DD - DA - AD + AA) / (DD + DA + AD + AA)) + ((RR - RL - LR + LL) / (RR + RL + LR + LL))) + np.sin(2*theta)*np.sin(alpha)*np.sin(beta)*(((DD - DA - AD + AA) / (DD + DA + AD + AA)) - ((RR - RL - LR + LL) / (RR + RL + LR + LL))) + np.sin(2*theta)*np.cos(alpha)*np.sin(beta)*(((RH - RV - LH + LV) / (RH + RV + LH + LV)) + ((RR - LR + RL - LL) / (RR + LR + RL + LL))) + np.sin(2*theta)*np.sin(alpha)*np.cos(beta)*(((RH - RV - LH + LV) / (RH + RV + LH + LV)) - ((RR - LR + RL - LL) / (RR + LR + RL + LL))) - np.cos(theta)**2*np.sin(2*alpha)*(((HR - HL - VR + VL) / (HR + HL + VR + VL)) + ((RR + LR - RL - LL) / (RR + LR + RL + LL))) - np.sin(theta)**2*np.sin(2*beta)*(((HR - HL - VR + VL) / (HR + HL + VR + VL)) - ((RR + LR - RL - LL) / (RR + LR + RL + LL)))))
        def get_Wp7(params, counts):
            theta, alpha = params[0], params[1]
            HH, HV, HD, HA, HR, HL, VH, VV, VD, VA, VR, VL, DH, DV, DD, DA, DR, DL, AH, AV, AD, AA, AR, AL, RH, RV, RD, RA, RR, RL, LH, LV, LD, LA, LR, LL  = counts
            return np.real(.25*(1 + ((RR - RL - LR + LL) / (RR + RL + LR + LL))+np.cos(2*theta)*(((HH - HV - VH + VV) / (HH + HV + VH + VV)) + ((DD - DA - AD + AA) / (DD + DA + AD + AA))) + np.sin(2*theta)*np.cos(alpha)*(((HD - HA - VD + VA) / (HD + HA + VD + VA)) - ((DH - DV - AH + AV) / (DH + DV + AH + AV))) - np.sin(2*theta)*np.sin(alpha)*(((RR - LR + RL - LL) / (RR + LR + RL + LL))+((RR + LR - RL - LL) / (RR + LR + RL + LL)))))
        def get_Wp8(params, counts):
            theta, alpha = params[0], params[1]
            HH, HV, HD, HA, HR, HL, VH, VV, VD, VA, VR, VL, DH, DV, DD, DA, DR, DL, AH, AV, AD, AA, AR, AL, RH, RV, RD, RA, RR, RL, LH, LV, LD, LA, LR, LL  = counts
            return np.real(.25*(1 - ((RR - RL - LR + LL) / (RR + RL + LR + LL)) + np.cos(2*theta)*(((HH - HV - VH + VV) / (HH + HV + VH + VV))-((DD - DA - AD + AA) / (DD + DA + AD + AA))) + np.sin(2*theta)*np.cos(alpha)*(((HD - HA - VD + VA) / (HD + HA + VD + VA))+((DH - DV - AH + AV) / (DH + DV + AH + AV)))+np.sin(2*theta)*np.sin(alpha)*(((RR - LR + RL - LL) / (RR + LR + RL + LL)) - ((RR + LR - RL - LL) / (RR + LR + RL + LL)))))
        def get_Wp9(params, counts):
            theta, alpha, beta = params[0], params[1], params[2]
            HH, HV, HD, HA, HR, HL, VH, VV, VD, VA, VR, VL, DH, DV, DD, DA, DR, DL, AH, AV, AD, AA, AR, AL, RH, RV, RD, RA, RR, RL, LH, LV, LD, LA, LR, LL  = counts
            return np.real(.25*(np.cos(theta)**2*np.cos(alpha)**2*(1 + ((HH - HV - VH + VV) / (HH + HV + VH + VV)) + ((HH + HV - VH - VV) / (HH + HV + VH + VV)) + ((HH - HV + VH - VV) / (HH + HV + VH + VV))) + np.cos(theta)**2*np.sin(alpha)**2*(1 - ((HH - HV - VH + VV) / (HH + HV + VH + VV)) + ((HH + HV - VH - VV) / (HH + HV + VH + VV)) - ((HH - HV + VH - VV) / (HH + HV + VH + VV))) + np.sin(theta)**2*np.cos(beta)**2*(1 + ((HH - HV - VH + VV) / (HH + HV + VH + VV)) - ((HH + HV - VH - VV) / (HH + HV + VH + VV)) - ((HH - HV + VH - VV) / (HH + HV + VH + VV))) + np.sin(theta)**2*np.sin(beta)**2*(1 - ((HH - HV - VH + VV) / (HH + HV + VH + VV)) - ((HH + HV - VH - VV) / (HH + HV + VH + VV)) + ((HH - HV + VH - VV) / (HH + HV + VH + VV))) + np.sin(2*theta)*np.cos(alpha)*np.cos(beta)*(((DD - DA - AD + AA) / (DD + DA + AD + AA)) + ((RR - RL - LR + LL) / (RR + RL + LR + LL))) + np.sin(2*theta)*np.sin(alpha)*np.sin(beta)*(((DD - DA - AD + AA) / (DD + DA + AD + AA)) - ((RR - RL - LR + LL) / (RR + RL + LR + LL))) + np.cos(theta)**2*np.sin(2*alpha)*(((DD - DA + AD - AA) / (DD + DA + AD + AA)) + ((HD - HA - VD + VA) / (HD + HA + VD + VA))) + np.sin(theta)**2*np.sin(2*beta)*(((DD - DA + AD - AA) / (DD + DA + AD + AA)) - ((HD - HA - VD + VA) / (HD + HA + VD + VA))) + np.sin(2*theta)*np.cos(alpha)*np.sin(beta)*(((DD + DA - AD - AA) / (DD + DA + AD + AA)) + ((DH - DV - AH + AV) / (DH + DV + AH + AV)))+ np.sin(2*theta)*np.sin(alpha)*np.cos(beta)*(((DD + DA - AD - AA) / (DD + DA + AD + AA)) - ((DH - DV - AH + AV) / (DH + DV + AH + AV)))))

        # Optimization
        all_W = [get_W1,get_W2, get_W3, get_W4, get_W5, get_W6, get_Wp1, get_Wp2, get_Wp3, get_Wp4, get_Wp5, get_Wp6, get_Wp7, get_Wp8, get_Wp9]
<<<<<<< HEAD
        W_expec_vals = optimize_Ws(all_W, expt, counts, return_params)
=======
        W_expec_vals = []
        min_params = []

        # defining these min_W functions outside of the for loop should improve efficiency
        def min_W(x0, expt, bounds):
            '''
            Returns a scipy object that has the function that gets minimized
            and the params used to minimize
            '''
            if expt:
                arr = get_nom
                args = (counts, W)
            else:
                arr = W
                args = (counts,)
            return minimize(arr, x0=x0, args=args, bounds=bounds)
        
        def min_W_val(x0, bounds):
                    # returns minimum expectation value of W
                    return min_W(x0, expt, bounds).fun
        def min_W_params(x0, bounds):
                    # returns the parameters that got minimized
                    return min_W(x0, expt, bounds).x
        
        # TODO: Look into sklearn SGDRegressor or tensorflow
        def gradient_descent(guess, params_arr, bounds, zeta=0.7, num_reps = 50):
            """
            Does gradient descent optimization

            Params:
                guess: an InitGuess object that is the best guess from the scipy minimization step
                params_arr: generates a new random guess based on how many params the W has
                bounds: ensures min_W_val is called with the right bounds based on number of params for W
                zeta: learning rate 
                num_reps: int, number of times to run the optimization
            Returns:
                an InitGuess object that represents the optimized W
            """
            x0 = guess.x0
            w_min_val = guess.w_val
            w_min_params = guess.w_params
            isi = 0 # index since last improvement
            for _ in range(num_reps): # repeat 10 times and take the minimum
                if isi == num_reps//2: # if isi hasn't improved in a while, reset to random initial guess
                    x0 = params_arr
                else:
                    grad = approx_fprime(guess.x0, min_W_val, 1e-6)
                    if np.all(grad < 1e-5*np.ones(len(grad))):
                        break
                    else:
                        x0 = x0 - zeta*grad

                w_val = min_W_val(x0, bounds)
                w_params = min_W_params(x0, bounds)
                                
                if w_val < w_min_val:
                    w_min_val = w_val
                    w_min_params = w_params
                    isi=0
                else:
                    isi+=1
        
        for i, W in enumerate(all_W):
            # W 1-6
            if i <= 5: # These Ws only have theta, so just optimize theta
                bounds_t = [(0, np.pi)]
                params_arr_t = [np.random.rand()*np.pi]
                # TODO: Fix bug that passes same random params to all three guesses...
                # Try three different starting conditions (initial guesses)
                # These are all initial guesses
                x0 = InitGuess(bounds_t, params_arr_t)
                x1 = InitGuess(bounds_t, params_arr_t)
                x2 = InitGuess(bounds_t, params_arr_t)
                
                # Using scipy to minimize the Ws and choose the best initial guess
                best_guess = min(x0, x1, x2)
                # TODO: Figure out where to initialize & update these to reduce number of vars
                
                w_min_val = best_guess.w_val # minimum witness value
                w_min_params = best_guess.w_params # parameters that gave minimum witness value

                # Use best initial guess in Gradient descent to minimze Ws further
                gradient_descent(best_guess, params_arr_t, bounds_t)
            
            # Wp 3, 6, 9
            # These witnesses have three parameters to be minimized (theta, alpha, and beta)
            elif i==8 or i==11 or i==14:
                bounds_tab = [(0, np.pi/2),(0, np.pi*2), (0, np.pi*2)]
                params_arr_tab = [np.random.rand()*np.pi/2, np.random.rand()*2*np.pi, np.random.rand()*2*np.pi]
                
                # Two different starting conditions (init. guesses)
                # Process is the same as the one before (just with different parameters)
                x0 = InitGuess(bounds_tab, params_arr_tab)
                x1 = InitGuess(bounds_tab, params_arr_tab)

                best_guess = min(x0, x1)
                gradient_descent(best_guess, params_arr_tab, bounds_tab)
                
            # The rest of the witnesses have 2 parameters to minimize (theta and alpha)
            else:
                bounds_ta = [(0, np.pi/2),(0, np.pi*2)]
                params_arr_ta = [np.random.rand()*np.pi/2, np.random.rand()*2*np.pi]
                    
                # Two init. guesses
                x0 = InitGuess(bounds_ta, params_arr_ta)
                x1 = InitGuess(bounds_ta, params_arr_ta)

                best_guess = min(x0, x1)
                gradient_descent(best_guess, params_arr_ta, bounds_ta)

            if expt: # automatically calculate uncertainty
                W_expec_vals.append(W(w_min_params, counts))
            if return_params:
                min_params.append(w_min_params)
            else:
                W_expec_vals.append(w_min_val)
>>>>>>> bae591fc
        W_min = np.real(min(W_expec_vals[:6]))
        
        try:
            Wp_t1 = np.real(min(W_expec_vals[6:9])[0])
            Wp_t2 = np.real(min(W_expec_vals[9:12])[0])
            Wp_t3 = np.real(min(W_expec_vals[12:15])[0])
        except TypeError:
            Wp_t1 = np.real(min(W_expec_vals[6:9]))
            Wp_t2 = np.real(min(W_expec_vals[9:12]))
            Wp_t3 = np.real(min(W_expec_vals[12:15]))
        
        # For testing and for specific cases
        if verbose:
            #print('i got to verbosity')
            # Define dictionary to get name of
            all_W = ['W1','W2', 'W3', 'W4', 'W5', 'W6', 'Wp1', 'Wp2', 'Wp3', 'Wp4', 'Wp5', 'Wp6', 'Wp7', 'Wp8', 'Wp9']
            index_names = {i: name for i, name in enumerate(all_W)}
           
            W_param = [x for _,x in sorted(zip(W_expec_vals[:6], min_params[:6]))][0]
            Wp_t1_param = [x for _,x in sorted(zip(W_expec_vals[6:9], min_params[6:9]))][0]
            Wp_t2_param = [x for _,x in sorted(zip(W_expec_vals[9:12], min_params[9:12]))][0]
            Wp_t3_param = [x for _,x in sorted(zip(W_expec_vals[12:15], min_params[12:15]))][0]
           
           
            W_exp_val_ls = []
            for val in W_expec_vals:
                W_exp_val_ls.append(unp.nominal_values(val))
            
            W_min_name = [x for _,x in sorted(zip(W_exp_val_ls[:6], all_W[:6]))][0]
            Wp1_min_name = [x for _,x in sorted(zip(W_exp_val_ls[6:9], all_W[6:9]))][0]
            Wp2_min_name = [x for _,x in sorted(zip(W_exp_val_ls[9:12], all_W[9:12]))][0]
            Wp3_min_name = [x for _,x in sorted(zip(W_exp_val_ls[12:15], all_W[12:15]))][0]
            
            print('Wp2 and its params are:', W_expec_vals[7], min_params[7])
            print('The found W and param are:', Wp_t1, Wp1_min_name, Wp_t1_param)

            if not return_params:
                return W_min, Wp_t1, Wp_t2, Wp_t3, W_min_name, Wp1_min_name, Wp2_min_name, Wp3_min_name
            else:
                # return same as above but with the minimum params list at end
                return W_min, Wp_t1, Wp_t2, Wp_t3, W_min_name, Wp1_min_name, Wp2_min_name, Wp3_min_name, W_param, Wp_t1_param, Wp_t2_param, Wp_t3_param
                
        else:
            return W_min, Wp_t1, Wp_t2, Wp_t3
        
        # return W_expec_vals

    # Using theoretical data
    else: # use operators instead like in eritas's matlab code
        # column vectors
        HH = np.array([1, 0, 0, 0]).reshape((4,1))
        HV = np.array([0, 1, 0, 0]).reshape((4,1))
        VH = np.array([0, 0, 1, 0]).reshape((4,1))
        VV = np.array([0, 0, 0, 1]).reshape((4,1))

        # get the operators
        # take rank 1 projector and return witness
        def get_witness(phi):
            ''' Helper function to compute the witness operator for a given state and return trace(W*rho) for a given state rho.'''
            W = phi * op.adjoint(phi)
            W = op.partial_transpose(W) # take partial transpose
            return np.real(np.trace(W @ rho)) # minimizing this gives the expectation value of witness
        
        
        def get_W_matrix(state):
            return op.partial_transpose(state * op.adjoint(state))

        
        # Only difference for witnesses is how they are calculated

        ## ------ for W ------ ##
        def get_W1(param):
            a,b = np.cos(param), np.sin(param)
            phi1 = a*PHI_P + b*PHI_M
            return get_W_matrix(phi1)
        def get_W2(param):
            a,b = np.cos(param), np.sin(param)
            phi2 = a*PSI_P + b*PSI_M
            return get_witness(phi2)
        def get_W3(param):
            a,b = np.cos(param), np.sin(param)
            phi3 = a*PHI_P + b*PSI_P
            return get_witness(phi3)
        def get_W4(param):
            a,b = np.cos(param), np.sin(param)
            phi4 = a*PHI_M + b*PSI_M
            return get_witness(phi4)
        def get_W5(param):
            a,b = np.cos(param), np.sin(param)
            phi5 = a*PHI_P + 1j*b*PSI_M
            return get_witness(phi5)
        def get_W6(param):
            a,b = np.cos(param), np.sin(param)
            phi6 = a*PHI_M + 1j*b*PSI_P
            return get_witness(phi6)

        ## ------ for W' ------ ##
        def get_Wp1(params):
            theta, alpha = params[0], params[1]
            phi1_p = np.cos(theta)*PHI_P + np.exp(1j*alpha)*np.sin(theta)*PHI_M
            return get_witness(phi1_p)
        def get_Wp2(params):
            theta, alpha = params[0], params[1]
            phi2_p = np.cos(theta)*PSI_P + np.exp(1j*alpha)*np.sin(theta)*PSI_M
            return get_witness(phi2_p)
        def get_Wp3(params):
            theta, alpha, beta = params[0], params[1], params[2]
            phi3_p = 1/np.sqrt(2) * (np.cos(theta)*HH + np.exp(1j*(beta - alpha))*np.sin(theta)*HV + np.exp(1j*alpha)*np.sin(theta)*VH + np.exp(1j*beta)*np.cos(theta)*VV)
            return get_witness(phi3_p)
        def get_Wp4(params):
            theta, alpha = params[0], params[1]
            phi4_p = np.cos(theta)*PHI_P + np.exp(1j*alpha)*np.sin(theta)*PSI_P
            return get_witness(phi4_p)
        def get_Wp5(params):
            theta, alpha = params[0], params[1]
            phi5_p = np.cos(theta)*PHI_M + np.exp(1j*alpha)*np.sin(theta)*PSI_M
            return get_witness(phi5_p)
        def get_Wp6(params):
            theta, alpha, beta = params[0], params[1], params[2]
            phi6_p = np.cos(theta)*np.cos(alpha)*HH + 1j * np.cos(theta)*np.sin(alpha)*HV + 1j * np.sin(theta)*np.sin(beta)*VH + np.sin(theta)*np.cos(beta)*VV
            return get_witness(phi6_p)
        def get_Wp7(params):
            theta, alpha = params[0], params[1]
            phi7_p = np.cos(theta)*PHI_P + np.exp(1j*alpha)*np.sin(theta)*PSI_M
            return get_witness(phi7_p)
        def get_Wp8(params):
            theta, alpha = params[0], params[1]
            phi8_p = np.cos(theta)*PHI_M + np.exp(1j*alpha)*np.sin(theta)*PSI_P
            return get_witness(phi8_p)
        def get_Wp9(params):
            theta, alpha, beta = params[0], params[1], params[2]
            phi9_p = np.cos(theta)*np.cos(alpha)*HH + np.cos(theta)*np.sin(alpha)*HV + np.sin(theta)*np.sin(beta)*VH + np.sin(theta)*np.cos(beta)*VV
            return get_witness(phi9_p)
        
        # W''
        def get_w_pp_a1(params):
            """
            Witness includes szx, syz, and szx
            params - list of parameters to optimize, note a^2 + b^2 + c^2 + d^2 = 1 and a,b,c,d > 0 and real.
            returns - the expectation value of the witness with the input state, rho
            """
            theta, alpha, beta = params[0], params[1], params[2] #optimizing parameters
            #Witness constraints
            a= np.cos(theta)*np.cos(alpha)
            b= np.sin(theta)*np.sin(alpha)
            c= np.cos(theta)*np.sin(alpha)
            d= -a*b/c
            #constructs the witness
            phi = a*HH + b*np.exp(1j*beta)*HV + c*np.exp(1j*beta)*VH + d*VV
            return get_witness(phi)
        
        def get_w_pp_a2(params):
            """
            Witness includes szx, syz, and szx
            params - list of parameters to optimize, note a^2 + b^2 + c^2 + d^2 = 1 and a,b,c,d > 0 and real.
            returns - the expectation value of the witness with the input state, rho
            """
            theta, alpha, beta = params[0], params[1], params[2] #optimizing parameters
            #Witness constraints
            a= np.cos(theta)*np.cos(alpha)
            b= np.sin(theta)*np.sin(alpha)
            c= np.cos(theta)*np.sin(alpha)
            d= -a*c/b
            #constructs the witness
            phi = a*HH + b*np.exp(1j*beta)*HV + c*np.exp(1j*beta)*VH + d*VV
            return get_witness(phi)

        def get_w_pp_b1(params):
            """
            Witness includes szx, syz, and szy
            params - list of parameters to optimize, note a^2 + b^2 + c^2 + d^2 = 1 and a,b,c,d > 0 and real.
            returns - the expectation value of the witness with the input state, rho
            """
            theta, alpha, beta = params[0], params[1], params[2] #optimizing parameters
            #Witness constraints
            a= np.cos(theta)*np.cos(alpha)
            b= np.sin(theta)*np.sin(alpha)
            c= np.cos(theta)*np.sin(alpha)
            d= a*b/c
            #constructs the witness
            phi = a*HH + b*np.exp(1j*beta)*HV + c*np.exp(1j*beta)*VH + d*VV
            return get_witness(phi)
        
        def get_w_pp_b2(params):
            """
            Witness includes szx, syz, and szy
            params - list of parameters to optimize, note a^2 + b^2 + c^2 + d^2 = 1 and a,b,c,d > 0 and real.
            returns - the expectation value of the witness with the input state, rho
            """
            theta, alpha, beta = params[0], params[1], params[2] #optimizing parameters
            #Witness constraints
            a= np.cos(theta)*np.cos(alpha)
            b= np.sin(theta)*np.sin(alpha)
            c= np.cos(theta)*np.sin(alpha)
            d= a*c/b
            #constructs the witness
            phi = a*HH + b*np.exp(1j*beta)*HV + c*np.exp(1j*beta)*VH + d*VV
            return get_witness(phi)
        

        if not(ads_test): 
            all_W = [get_W1,get_W2, get_W3, get_W4, get_W5, get_W6, get_Wp1, get_Wp2, get_Wp3, get_Wp4, get_Wp5, get_Wp6, get_Wp7, get_Wp8, get_Wp9, get_w_pp_a1, get_w_pp_a2, get_w_pp_b1,  get_w_pp_b2]
            W_expec_vals = []
            if return_params: # to log the params
                min_params = []
            
            # Same optimization (essentially) as for experimental
            all_W = [get_W1,get_W2, get_W3, get_W4, get_W5, get_W6, get_Wp1, get_Wp2, get_Wp3, get_Wp4, get_Wp5, get_Wp6, get_Wp7, get_Wp8, get_Wp9]
            W_expec_vals = optimize_Ws(all_W, expt, counts, return_params)
            W_min = np.real(min(W_expec_vals[:6]))
            # print('W', np.round(W_expec_vals[:6], 3))
            # print('W\'', np.round(W_expec_vals[6:], 3))
            # find min witness expectation values
            W_min = min(W_expec_vals[:6])
            Wp_t1 = min(W_expec_vals[6:9])
            Wp_t2 = min(W_expec_vals[9:12])
            Wp_t3 = min(W_expec_vals[12:15])
            # get the corresponding parameters
            if return_params:
                W_expec_vals_ls = []
                for val in W_expec_vals:
                    W_expec_vals_ls.append(unp.nominal_values(val))
                # sort by witness value; want the most negative, so take first element in sorted
                W_param = [x for _,x in sorted(zip(W_expec_vals_ls[:6], min_params[:6]))][0]
                Wp_t1_param = [x for _,x in sorted(zip(W_expec_vals_ls[6:9], min_params[6:9]))][0]
                Wp_t2_param = [x for _,x in sorted(zip(W_expec_vals_ls[9:12], min_params[9:12]))][0]
                Wp_t3_param = [x for _,x in sorted(zip(W_expec_vals_ls[12:15], min_params[12:15]))][0]


            if not(return_all):
                if verbose:
                    #print('i got to verbosity')
                    # Define dictionary to get name of
                    all_W = ['W1','W2', 'W3', 'W4', 'W5', 'W6', 'Wp1', 'Wp2', 'Wp3', 'Wp4', 'Wp5', 'Wp6', 'Wp7', 'Wp8', 'Wp9', 'W_pp_a1', 'W_pp_a2', 'W_pp_b1',  'W_pp_b2']
                    index_names = {i: name for i, name in enumerate(all_W)}
                
                    W_exp_val_ls = []
                    for val in W_expec_vals:
                        W_exp_val_ls.append(unp.nominal_values(val))
                    
                   
                    W_min_name = [x for _,x in sorted(zip(W_expec_vals[:6], all_W[:6]))][0]
                    Wp1_min_name = [x for _,x in sorted(zip(W_expec_vals[6:9], all_W[6:9]))][0]
                    Wp2_min_name = [x for _,x in sorted(zip(W_expec_vals[9:12], all_W[9:12]))][0]
                    Wp3_min_name = [x for _,x in sorted(zip(W_expec_vals[12:15], all_W[12:15]))][0]
                    Wpp_min_name = [x for _, x in sorted(zip(W_expec_vals[15:], all_W[15:]))][0]

                    if not return_params:
                        # Find names from dictionary and return them and their values
                        return W_min, Wp_t1, Wp_t2, Wp_t3, W_min_name, Wp1_min_name, Wp2_min_name, Wp3_min_name
                    else:
                        return W_min, Wp_t1, Wp_t2, Wp_t3, W_min_name, Wp1_min_name, Wp2_min_name, Wp3_min_name, W_param, Wp_t1_param, Wp_t2_param, Wp_t3_param
                if return_params:
                    return W_min, Wp_t1, Wp_t2, Wp_t3, W_param, Wp_t1_param, Wp_t2_param, Wp_t3_param
                else:
                    return W_min, Wp_t1, Wp_t2, Wp_t3
            else:
                if return_params:
                    return W_expec_vals, min_params
                else:
                    return W_expec_vals
        else: 
            print('i went to the 2nd else')
            W2_main= minimize(get_W2, x0=[0], bounds=[(0, np.pi)])
            W2_val = W2_main['fun']
            W2_param = W2_main['x']

            return W2_val, W2_param[0]


def test_witnesses():
    '''Calculate witness vals for select experimental states'''
    r1 = np.load("../../framework/decomp_test/rho_('E0', (45.0, 18.0))_32.npy", allow_pickle=True)
    counts1 = unp.uarray(r1[3], r1[4])
    print('45, 18, 32')
    print(counts1)
    print(compute_witnesses(r1[0], counts1, expt=True))
    print('------')
    r2 = np.load("../../framework/decomp_test/rho_('E0', (59.99999999999999, 72.0))_32.npy", allow_pickle=True)
    counts2 = unp.uarray(r2[3], r2[4])
    print('60, 72, 32')
    print(counts2)
    print(compute_witnesses(r2[0], counts2, expt=True))
    print('------')<|MERGE_RESOLUTION|>--- conflicted
+++ resolved
@@ -4,7 +4,6 @@
 import states_and_gates as states
 import operations as op
 
-<<<<<<< HEAD
 def rotate(W):
     M = W @ W
 
@@ -38,8 +37,6 @@
             # returns the parameters that got minimized
             return min_W(x0, expt, bounds, counts, W).x
 
-=======
->>>>>>> bae591fc
 class InitGuess:
     """
     An object class that handles initial guesses and automatically
@@ -278,126 +275,7 @@
 
         # Optimization
         all_W = [get_W1,get_W2, get_W3, get_W4, get_W5, get_W6, get_Wp1, get_Wp2, get_Wp3, get_Wp4, get_Wp5, get_Wp6, get_Wp7, get_Wp8, get_Wp9]
-<<<<<<< HEAD
         W_expec_vals = optimize_Ws(all_W, expt, counts, return_params)
-=======
-        W_expec_vals = []
-        min_params = []
-
-        # defining these min_W functions outside of the for loop should improve efficiency
-        def min_W(x0, expt, bounds):
-            '''
-            Returns a scipy object that has the function that gets minimized
-            and the params used to minimize
-            '''
-            if expt:
-                arr = get_nom
-                args = (counts, W)
-            else:
-                arr = W
-                args = (counts,)
-            return minimize(arr, x0=x0, args=args, bounds=bounds)
-        
-        def min_W_val(x0, bounds):
-                    # returns minimum expectation value of W
-                    return min_W(x0, expt, bounds).fun
-        def min_W_params(x0, bounds):
-                    # returns the parameters that got minimized
-                    return min_W(x0, expt, bounds).x
-        
-        # TODO: Look into sklearn SGDRegressor or tensorflow
-        def gradient_descent(guess, params_arr, bounds, zeta=0.7, num_reps = 50):
-            """
-            Does gradient descent optimization
-
-            Params:
-                guess: an InitGuess object that is the best guess from the scipy minimization step
-                params_arr: generates a new random guess based on how many params the W has
-                bounds: ensures min_W_val is called with the right bounds based on number of params for W
-                zeta: learning rate 
-                num_reps: int, number of times to run the optimization
-            Returns:
-                an InitGuess object that represents the optimized W
-            """
-            x0 = guess.x0
-            w_min_val = guess.w_val
-            w_min_params = guess.w_params
-            isi = 0 # index since last improvement
-            for _ in range(num_reps): # repeat 10 times and take the minimum
-                if isi == num_reps//2: # if isi hasn't improved in a while, reset to random initial guess
-                    x0 = params_arr
-                else:
-                    grad = approx_fprime(guess.x0, min_W_val, 1e-6)
-                    if np.all(grad < 1e-5*np.ones(len(grad))):
-                        break
-                    else:
-                        x0 = x0 - zeta*grad
-
-                w_val = min_W_val(x0, bounds)
-                w_params = min_W_params(x0, bounds)
-                                
-                if w_val < w_min_val:
-                    w_min_val = w_val
-                    w_min_params = w_params
-                    isi=0
-                else:
-                    isi+=1
-        
-        for i, W in enumerate(all_W):
-            # W 1-6
-            if i <= 5: # These Ws only have theta, so just optimize theta
-                bounds_t = [(0, np.pi)]
-                params_arr_t = [np.random.rand()*np.pi]
-                # TODO: Fix bug that passes same random params to all three guesses...
-                # Try three different starting conditions (initial guesses)
-                # These are all initial guesses
-                x0 = InitGuess(bounds_t, params_arr_t)
-                x1 = InitGuess(bounds_t, params_arr_t)
-                x2 = InitGuess(bounds_t, params_arr_t)
-                
-                # Using scipy to minimize the Ws and choose the best initial guess
-                best_guess = min(x0, x1, x2)
-                # TODO: Figure out where to initialize & update these to reduce number of vars
-                
-                w_min_val = best_guess.w_val # minimum witness value
-                w_min_params = best_guess.w_params # parameters that gave minimum witness value
-
-                # Use best initial guess in Gradient descent to minimze Ws further
-                gradient_descent(best_guess, params_arr_t, bounds_t)
-            
-            # Wp 3, 6, 9
-            # These witnesses have three parameters to be minimized (theta, alpha, and beta)
-            elif i==8 or i==11 or i==14:
-                bounds_tab = [(0, np.pi/2),(0, np.pi*2), (0, np.pi*2)]
-                params_arr_tab = [np.random.rand()*np.pi/2, np.random.rand()*2*np.pi, np.random.rand()*2*np.pi]
-                
-                # Two different starting conditions (init. guesses)
-                # Process is the same as the one before (just with different parameters)
-                x0 = InitGuess(bounds_tab, params_arr_tab)
-                x1 = InitGuess(bounds_tab, params_arr_tab)
-
-                best_guess = min(x0, x1)
-                gradient_descent(best_guess, params_arr_tab, bounds_tab)
-                
-            # The rest of the witnesses have 2 parameters to minimize (theta and alpha)
-            else:
-                bounds_ta = [(0, np.pi/2),(0, np.pi*2)]
-                params_arr_ta = [np.random.rand()*np.pi/2, np.random.rand()*2*np.pi]
-                    
-                # Two init. guesses
-                x0 = InitGuess(bounds_ta, params_arr_ta)
-                x1 = InitGuess(bounds_ta, params_arr_ta)
-
-                best_guess = min(x0, x1)
-                gradient_descent(best_guess, params_arr_ta, bounds_ta)
-
-            if expt: # automatically calculate uncertainty
-                W_expec_vals.append(W(w_min_params, counts))
-            if return_params:
-                min_params.append(w_min_params)
-            else:
-                W_expec_vals.append(w_min_val)
->>>>>>> bae591fc
         W_min = np.real(min(W_expec_vals[:6]))
         
         try:
